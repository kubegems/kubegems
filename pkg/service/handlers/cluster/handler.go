--- conflicted
+++ resolved
@@ -82,29 +82,6 @@
 		handlers.NotOK(c, err)
 		return
 	}
-<<<<<<< HEAD
-	/*
-			eg := errgroup.Group{}
-			for i := range list {
-				index := i
-				eg.Go(func() error {
-					cli, err := h.GetAgents().ClientOf(c.Request.Context(), list[index].ClusterName)
-					if err != nil {
-						log.Error(err, "unable get agents client", "cluster", list[index].ClusterName)
-						return nil
-					}
-					list[index].Version = cli.APIServerVersion()
-					return nil
-				}
-				list[index].Version = cli.APIServerVersion()
-				list[index].ClientCertExpireAt = cli.ClientCertExpireAt()
-				return nil
-			})
-		}
-		_ = eg.Wait()
-	*/
-=======
->>>>>>> d4a253d2
 	handlers.OK(c, handlers.Page(total, list, int64(page), int64(size)))
 }
 
