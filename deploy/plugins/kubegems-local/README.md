# kubegems-local

KubeGems local components.(check existing examples)

## TL;DR

```console
$ helm repo add kubegems https://charts.kubegems.io/kubegems
$ helm install my-release kubegems/kubegems-local
```

## Introduction

kubegems local components.

## Prerequisites

- Kubernetes 1.18+
- Helm 3.2.0+

## Installing the Chart

To install the chart with the release name `my-release`:

```console
helm install my-release kubegems/kubegems-local
```

The command deploys kubegems-local on the Kubernetes cluster in the default configuration. The [Parameters](#parameters) section lists the parameters that can be configured during installation.

> **Tip**: List all releases using `helm list`

## Uninstalling the Chart

To uninstall/delete the `my-release` deployment:

```console
helm delete my-release
```

The command removes all the Kubernetes components associated with the chart and deletes the release.

## Parameters

### Global parameters

| Name                      | Description                                     | Value |
| ------------------------- | ----------------------------------------------- | ----- |
| `global.imageRegistry`    | Global Docker image registry                    | `""`  |
| `global.imagePullSecrets` | Global Docker registry secret names as an array | `[]`  |
| `global.storageClass`     | Global StorageClass for Persistent Volume(s)    | `""`  |
| `global.kubegemsVersion`  | Kubegems version                                | `""`  |


### Common parameters

| Name                     | Description                                                                             | Value           |
| ------------------------ | --------------------------------------------------------------------------------------- | --------------- |
| `kubeVersion`            | Override Kubernetes version                                                             | `""`            |
| `nameOverride`           | String to partially override common.names.fullname                                      | `""`            |
| `fullnameOverride`       | String to fully override common.names.fullname                                          | `""`            |
| `commonLabels`           | Labels to add to all deployed objects                                                   | `{}`            |
| `commonAnnotations`      | Annotations to add to all deployed objects                                              | `{}`            |
| `clusterDomain`          | Kubernetes cluster domain name                                                          | `cluster.local` |
| `extraDeploy`            | Array of extra objects to deploy with the release                                       | `[]`            |
| `diagnosticMode.enabled` | Enable diagnostic mode (all probes will be disabled and the command will be overridden) | `false`         |
| `diagnosticMode.command` | Command to override all containers in the the deployment(s)/statefulset(s)              | `["sleep"]`     |
| `diagnosticMode.args`    | Args to override all containers in the the deployment(s)/statefulset(s)                 | `["infinity"]`  |


### Agent Parameters

| Name                                          | Description                                                                                     | Value               |
| --------------------------------------------- | ----------------------------------------------------------------------------------------------- | ------------------- |
| `agent.image.registry`                        | agent image registry                                                                            | `docker.io`         |
| `agent.image.repository`                      | agent image repository                                                                          | `kubegems/kubegems` |
| `agent.image.tag`                             | agent image tag (immutable tags are recommended)                                                | `main`              |
| `agent.image.pullPolicy`                      | agent image pull policy                                                                         | `IfNotPresent`      |
| `agent.image.pullSecrets`                     | agent image pull secrets                                                                        | `[]`                |
| `agent.image.debug`                           | Enable agent image debug mode                                                                   | `false`             |
| `agent.replicaCount`                          | Number of agent replicas to deploy                                                              | `1`                 |
| `agent.containerPorts.http`                   | agent HTTP container port                                                                       | `8080`              |
| `agent.livenessProbe.enabled`                 | Enable livenessProbe on agent containers                                                        | `true`              |
| `agent.livenessProbe.initialDelaySeconds`     | Initial delay seconds for livenessProbe                                                         | `10`                |
| `agent.livenessProbe.periodSeconds`           | Period seconds for livenessProbe                                                                | `20`                |
| `agent.livenessProbe.timeoutSeconds`          | Timeout seconds for livenessProbe                                                               | `1`                 |
| `agent.livenessProbe.failureThreshold`        | Failure threshold for livenessProbe                                                             | `6`                 |
| `agent.livenessProbe.successThreshold`        | Success threshold for livenessProbe                                                             | `1`                 |
| `agent.readinessProbe.enabled`                | Enable readinessProbe on agent containers                                                       | `true`              |
| `agent.readinessProbe.initialDelaySeconds`    | Initial delay seconds for readinessProbe                                                        | `10`                |
| `agent.readinessProbe.periodSeconds`          | Period seconds for readinessProbe                                                               | `20`                |
| `agent.readinessProbe.timeoutSeconds`         | Timeout seconds for readinessProbe                                                              | `1`                 |
| `agent.readinessProbe.failureThreshold`       | Failure threshold for readinessProbe                                                            | `6`                 |
| `agent.readinessProbe.successThreshold`       | Success threshold for readinessProbe                                                            | `1`                 |
| `agent.startupProbe.enabled`                  | Enable startupProbe on agent containers                                                         | `false`             |
| `agent.startupProbe.initialDelaySeconds`      | Initial delay seconds for startupProbe                                                          | `10`                |
| `agent.startupProbe.periodSeconds`            | Period seconds for startupProbe                                                                 | `20`                |
| `agent.startupProbe.timeoutSeconds`           | Timeout seconds for startupProbe                                                                | `1`                 |
| `agent.startupProbe.failureThreshold`         | Failure threshold for startupProbe                                                              | `6`                 |
| `agent.startupProbe.successThreshold`         | Success threshold for startupProbe                                                              | `1`                 |
| `agent.customLivenessProbe`                   | Custom livenessProbe that overrides the default one                                             | `{}`                |
| `agent.customReadinessProbe`                  | Custom readinessProbe that overrides the default one                                            | `{}`                |
| `agent.customStartupProbe`                    | Custom startupProbe that overrides the default one                                              | `{}`                |
| `agent.resources.limits`                      | The resources limits for the agent containers                                                   | `{}`                |
| `agent.resources.requests`                    | The requested resources for the agent containers                                                | `{}`                |
| `agent.podSecurityContext.enabled`            | Enabled agent pods' Security Context                                                            | `true`              |
| `agent.podSecurityContext.fsGroup`            | Set agent pod's Security Context fsGroup                                                        | `1001`              |
| `agent.containerSecurityContext.enabled`      | Enabled agent containers' Security Context                                                      | `true`              |
| `agent.containerSecurityContext.runAsUser`    | Set agent containers' Security Context runAsUser                                                | `1001`              |
| `agent.containerSecurityContext.runAsNonRoot` | Set agent containers' Security Context runAsNonRoot                                             | `true`              |
| `agent.tls.enabled`                           | Enable agent http listen TLS                                                                    | `true`              |
| `agent.tls.useCertManager`                    | using cert manager to generate tls secret,if not using self-signed certificates if not exists   | `false`             |
| `agent.tls.secretName`                        | customize default tls secret name                                                               | `""`                |
| `agent.httpSignature.enabled`                 | Enable agent HTTP Signature validation                                                          | `true`              |
| `agent.httpSignature.token`                   | HTTP Signature encode token override                                                            | `""`                |
| `agent.logLevel`                              | Set log level                                                                                   | `info`              |
| `agent.existingConfigmap`                     | The name of an existing ConfigMap with your custom configuration for agent                      | `""`                |
| `agent.command`                               | Override default container command (useful when using custom images)                            | `[]`                |
| `agent.args`                                  | Override default container args (useful when using custom images)                               | `[]`                |
| `agent.hostAliases`                           | agent pods host aliases                                                                         | `[]`                |
| `agent.podLabels`                             | Extra labels for agent pods                                                                     | `{}`                |
| `agent.podAnnotations`                        | Annotations for agent pods                                                                      | `{}`                |
| `agent.podAffinityPreset`                     | Pod affinity preset. Ignored if `agent.affinity` is set. Allowed values: `soft` or `hard`       | `""`                |
| `agent.podAntiAffinityPreset`                 | Pod anti-affinity preset. Ignored if `agent.affinity` is set. Allowed values: `soft` or `hard`  | `soft`              |
| `agent.nodeAffinityPreset.type`               | Node affinity preset type. Ignored if `agent.affinity` is set. Allowed values: `soft` or `hard` | `""`                |
| `agent.nodeAffinityPreset.key`                | Node label key to match. Ignored if `agent.affinity` is set                                     | `""`                |
| `agent.nodeAffinityPreset.values`             | Node label values to match. Ignored if `agent.affinity` is set                                  | `[]`                |
| `agent.affinity`                              | Affinity for agent pods assignment                                                              | `{}`                |
| `agent.nodeSelector`                          | Node labels for agent pods assignment                                                           | `{}`                |
| `agent.tolerations`                           | Tolerations for agent pods assignment                                                           | `[]`                |
| `agent.updateStrategy.type`                   | agent statefulset strategy type                                                                 | `RollingUpdate`     |
| `agent.priorityClassName`                     | agent pods' priorityClassName                                                                   | `""`                |
| `agent.schedulerName`                         | Name of the k8s scheduler (other than default) for agent pods                                   | `""`                |
| `agent.lifecycleHooks`                        | for the agent container(s) to automate configuration before or after startup                    | `{}`                |
| `agent.extraEnvVars`                          | Array with extra environment variables to add to agent nodes                                    | `[]`                |
| `agent.extraEnvVarsCM`                        | Name of existing ConfigMap containing extra env vars for agent nodes                            | `{}`                |
| `agent.extraEnvVarsSecret`                    | Name of existing Secret containing extra env vars for agent nodes                               | `{}`                |
| `agent.extraVolumes`                          | Optionally specify extra list of additional volumes for the agent pod(s)                        | `[]`                |
| `agent.extraVolumeMounts`                     | Optionally specify extra list of additional volumeMounts for the agent container(s)             | `[]`                |
| `agent.sidecars`                              | Add additional sidecar containers to the agent pod(s)                                           | `{}`                |
| `agent.initContainers`                        | Add additional init containers to the agent pod(s)                                              | `{}`                |


### Agent RBAC Parameters

| Name                                     | Description                                                                      | Value       |
| ---------------------------------------- | -------------------------------------------------------------------------------- | ----------- |
| `agent.rbac.create`                      | Specifies whether RBAC resources should be created                               | `true`      |
| `agent.rbac.singleNamespace`             | limit agent scope in a single namespace                                          | `false`     |
| `agent.serviceAccount.create`            | Specifies whether a ServiceAccount should be created                             | `true`      |
| `agent.serviceAccount.name`              | The name of the ServiceAccount to use.                                           | `""`        |
| `agent.service.type`                     | agent service type                                                               | `ClusterIP` |
| `agent.service.ports.http`               | agent service HTTP port                                                          | `8041`      |
| `agent.service.nodePorts.http`           | Node port for HTTP                                                               | `0`         |
| `agent.service.clusterIP`                | agent service Cluster IP                                                         | `""`        |
| `agent.service.loadBalancerIP`           | agent service Load Balancer IP                                                   | `""`        |
| `agent.service.loadBalancerSourceRanges` | agent service Load Balancer sources                                              | `[]`        |
| `agent.service.externalTrafficPolicy`    | agent service external traffic policy                                            | `Cluster`   |
| `agent.service.annotations`              | Additional custom annotations for agent service                                  | `{}`        |
| `agent.service.extraPorts`               | Extra ports to expose in agent service (normally used with the `sidecars` value) | `[]`        |


### Agent Metrics parameters

| Name                                             | Description                                                                                       | Value                                      |
| ------------------------------------------------ | ------------------------------------------------------------------------------------------------- | ------------------------------------------ |
| `agent.metrics.enabled`                          | Create a service for accessing the metrics endpoint                                               | `false`                                    |
| `agent.metrics.service.type`                     | controller metrics service type                                                                   | `ClusterIP`                                |
| `agent.metrics.service.port`                     | controller metrics service HTTP port                                                              | `9100`                                     |
| `agent.metrics.service.nodePort`                 | Node port for HTTP                                                                                | `""`                                       |
| `agent.metrics.service.clusterIP`                | controller metrics service Cluster IP                                                             | `""`                                       |
| `agent.metrics.service.extraPorts`               | Extra ports to expose (normally used with the `sidecar` value)                                    | `[]`                                       |
| `agent.metrics.service.loadBalancerIP`           | controller metrics service Load Balancer IP                                                       | `""`                                       |
| `agent.metrics.service.loadBalancerSourceRanges` | controller metrics service Load Balancer sources                                                  | `[]`                                       |
| `agent.metrics.service.externalTrafficPolicy`    | controller metrics service external traffic policy                                                | `Cluster`                                  |
| `agent.metrics.service.annotations`              | Additional custom annotations for controller metrics service                                      | `{}`                                       |
| `agent.metrics.serviceMonitor.enabled`           | Specify if a servicemonitor will be deployed for prometheus-operator                              | `true`                                     |
| `agent.metrics.serviceMonitor.jobLabel`          | Specify the jobLabel to use for the prometheus-operator                                           | `app.kubernetes.io/name`                   |
| `agent.metrics.serviceMonitor.honorLabels`       | Honor metrics labels                                                                              | `false`                                    |
| `agent.metrics.serviceMonitor.selector`          | Prometheus instance selector labels                                                               | `{}`                                       |
| `agent.metrics.serviceMonitor.scrapeTimeout`     | Timeout after which the scrape is ended                                                           | `""`                                       |
| `agent.metrics.serviceMonitor.interval`          | Scrape interval. If not set, the Prometheus default scrape interval is used                       | `""`                                       |
| `agent.metrics.serviceMonitor.additionalLabels`  | Used to pass Labels that are required by the installed Prometheus Operator                        | `{}`                                       |
| `agent.metrics.serviceMonitor.metricRelabelings` | Specify additional relabeling of metrics                                                          | `instance`                                 |
| `agent.metrics.serviceMonitor.relabelings`       | Specify general relabeling                                                                        | `endpoint|service|container|pod|namespace` |
| `kubectl.image.registry`                         | kubectl image registry                                                                            | `docker.io`                                |
| `kubectl.image.repository`                       | kubectl image repository                                                                          | `kubegems/kubectl`                         |
| `kubectl.image.tag`                              | kubectl image tag (immutable tags are recommended)                                                | `latest`                                   |
| `kubectl.image.pullPolicy`                       | kubectl image pull policy                                                                         | `Always`                                   |
| `kubectl.image.pullSecrets`                      | kubectl image pull secrets                                                                        | `[]`                                       |
| `kubectl.image.debug`                            | Enable kubectl image debug mode                                                                   | `false`                                    |
| `kubectl.replicaCount`                           | Number of kubectl replicas to deploy                                                              | `1`                                        |
| `kubectl.resources.limits`                       | The resources limits for the kubectl containers                                                   | `{}`                                       |
| `kubectl.resources.requests`                     | The requested resources for the kubectl containers                                                | `{}`                                       |
| `kubectl.podSecurityContext.enabled`             | Enabled kubectl pods' Security Context                                                            | `false`                                    |
| `kubectl.podSecurityContext.fsGroup`             | Set kubectl pod's Security Context fsGroup                                                        | `1001`                                     |
| `kubectl.containerSecurityContext.enabled`       | Enabled kubectl containers' Security Context                                                      | `false`                                    |
| `kubectl.containerSecurityContext.runAsUser`     | Set kubectl containers' Security Context runAsUser                                                | `1001`                                     |
<<<<<<< HEAD
| `kubectl.containerSecurityContext.runAsNonRoot`  | Set kubectl containers' Security Context runAsNonRoot                                             | `true`                                     |
| `kubectl.existingConfigmap`                      | The name of an existing ConfigMap with your custom configuration for kubectl                      | `""`                                       |
=======
| `kubectl.containerSecurityContext.runAsNonRoot`  | Set kubectl containers' Security Context runAsNonRoot                                             | `false`                                    |
| `kubectl.existingConfigmap`                      | The name of an existing ConfigMap with your custom configuration for kubectl                      | `nil`                                      |
>>>>>>> 7e766180
| `kubectl.command`                                | Override default container command (useful when using custom images)                              | `[]`                                       |
| `kubectl.args`                                   | Override default container args (useful when using custom images)                                 | `[]`                                       |
| `kubectl.hostAliases`                            | kubectl pods host aliases                                                                         | `[]`                                       |
| `kubectl.podLabels`                              | Extra labels for kubectl pods                                                                     | `{}`                                       |
| `kubectl.podAnnotations`                         | Annotations for kubectl pods                                                                      | `{}`                                       |
| `kubectl.podAffinityPreset`                      | Pod affinity preset. Ignored if `kubectl.affinity` is set. Allowed values: `soft` or `hard`       | `""`                                       |
| `kubectl.podAntiAffinityPreset`                  | Pod anti-affinity preset. Ignored if `kubectl.affinity` is set. Allowed values: `soft` or `hard`  | `soft`                                     |
| `kubectl.nodeAffinityPreset.type`                | Node affinity preset type. Ignored if `kubectl.affinity` is set. Allowed values: `soft` or `hard` | `""`                                       |
| `kubectl.nodeAffinityPreset.key`                 | Node label key to match. Ignored if `kubectl.affinity` is set                                     | `""`                                       |
| `kubectl.nodeAffinityPreset.values`              | Node label values to match. Ignored if `kubectl.affinity` is set                                  | `[]`                                       |
| `kubectl.affinity`                               | Affinity for kubectl pods assignment                                                              | `{}`                                       |
| `kubectl.nodeSelector`                           | Node labels for kubectl pods assignment                                                           | `{}`                                       |
| `kubectl.tolerations`                            | Tolerations for kubectl pods assignment                                                           | `[]`                                       |
| `kubectl.updateStrategy.type`                    | kubectl statefulset strategy type                                                                 | `RollingUpdate`                            |
| `kubectl.priorityClassName`                      | kubectl pods' priorityClassName                                                                   | `""`                                       |
| `kubectl.schedulerName`                          | Name of the k8s scheduler (other than default) for kubectl pods                                   | `""`                                       |
| `kubectl.lifecycleHooks`                         | for the kubectl container(s) to automate configuration before or after startup                    | `{}`                                       |


### Controller Parameters

| Name                                               | Description                                                                                          | Value               |
| -------------------------------------------------- | ---------------------------------------------------------------------------------------------------- | ------------------- |
| `controller.image.registry`                        | controller image registry                                                                            | `docker.io`         |
| `controller.image.repository`                      | controller image repository                                                                          | `kubegems/kubegems` |
| `controller.image.tag`                             | controller image tag (immutable tags are recommended)                                                | `latest`            |
| `controller.image.pullPolicy`                      | controller image pull policy                                                                         | `IfNotPresent`      |
| `controller.image.pullSecrets`                     | controller image pull secrets                                                                        | `[]`                |
| `controller.image.debug`                           | Enable controller image debug mode                                                                   | `false`             |
| `controller.replicaCount`                          | Number of controller replicas to deploy                                                              | `1`                 |
| `controller.containerPorts.webhook`                | controller webhook port                                                                              | `9443`              |
| `controller.containerPorts.probe`                  | controller probe port                                                                                | `8080`              |
| `controller.livenessProbe.enabled`                 | Enable livenessProbe on controller containers                                                        | `true`              |
| `controller.livenessProbe.initialDelaySeconds`     | Initial delay seconds for livenessProbe                                                              | `10`                |
| `controller.livenessProbe.periodSeconds`           | Period seconds for livenessProbe                                                                     | `20`                |
| `controller.livenessProbe.timeoutSeconds`          | Timeout seconds for livenessProbe                                                                    | `1`                 |
| `controller.livenessProbe.failureThreshold`        | Failure threshold for livenessProbe                                                                  | `6`                 |
| `controller.livenessProbe.successThreshold`        | Success threshold for livenessProbe                                                                  | `1`                 |
| `controller.readinessProbe.enabled`                | Enable readinessProbe on controller containers                                                       | `true`              |
| `controller.readinessProbe.initialDelaySeconds`    | Initial delay seconds for readinessProbe                                                             | `10`                |
| `controller.readinessProbe.periodSeconds`          | Period seconds for readinessProbe                                                                    | `20`                |
| `controller.readinessProbe.timeoutSeconds`         | Timeout seconds for readinessProbe                                                                   | `1`                 |
| `controller.readinessProbe.failureThreshold`       | Failure threshold for readinessProbe                                                                 | `6`                 |
| `controller.readinessProbe.successThreshold`       | Success threshold for readinessProbe                                                                 | `1`                 |
| `controller.startupProbe.enabled`                  | Enable startupProbe on controller containers                                                         | `false`             |
| `controller.startupProbe.initialDelaySeconds`      | Initial delay seconds for startupProbe                                                               | `10`                |
| `controller.startupProbe.periodSeconds`            | Period seconds for startupProbe                                                                      | `20`                |
| `controller.startupProbe.timeoutSeconds`           | Timeout seconds for startupProbe                                                                     | `1`                 |
| `controller.startupProbe.failureThreshold`         | Failure threshold for startupProbe                                                                   | `6`                 |
| `controller.startupProbe.successThreshold`         | Success threshold for startupProbe                                                                   | `1`                 |
| `controller.customLivenessProbe`                   | Custom livenessProbe that overrides the default one                                                  | `{}`                |
| `controller.customReadinessProbe`                  | Custom readinessProbe that overrides the default one                                                 | `{}`                |
| `controller.customStartupProbe`                    | Custom startupProbe that overrides the default one                                                   | `{}`                |
| `controller.resources.limits`                      | The resources limits for the controller containers                                                   | `{}`                |
| `controller.resources.requests`                    | The requested resources for the controller containers                                                | `{}`                |
| `controller.podSecurityContext.enabled`            | Enabled controller pods' Security Context                                                            | `true`              |
| `controller.podSecurityContext.fsGroup`            | Set controller pod's Security Context fsGroup                                                        | `1001`              |
| `controller.containerSecurityContext.enabled`      | Enabled controller containers' Security Context                                                      | `true`              |
| `controller.containerSecurityContext.runAsUser`    | Set controller containers' Security Context runAsUser                                                | `1001`              |
| `controller.containerSecurityContext.runAsNonRoot` | Set controller containers' Security Context runAsNonRoot                                             | `true`              |
| `controller.leaderElection.enabled`                | Enable leader election for controller                                                                | `true`              |
| `controller.logLevel`                              | Log level for controller                                                                             | `info`              |
| `controller.existingConfigmap`                     | The name of an existing ConfigMap with your custom configuration for controller                      | `""`                |
| `controller.command`                               | Override default container command (useful when using custom images)                                 | `[]`                |
| `controller.args`                                  | Override default container args (useful when using custom images)                                    | `[]`                |
| `controller.hostAliases`                           | controller pods host aliases                                                                         | `[]`                |
| `controller.podLabels`                             | Extra labels for controller pods                                                                     | `{}`                |
| `controller.podAnnotations`                        | Annotations for controller pods                                                                      | `{}`                |
| `controller.podAffinityPreset`                     | Pod affinity preset. Ignored if `controller.affinity` is set. Allowed values: `soft` or `hard`       | `""`                |
| `controller.podAntiAffinityPreset`                 | Pod anti-affinity preset. Ignored if `controller.affinity` is set. Allowed values: `soft` or `hard`  | `soft`              |
| `controller.nodeAffinityPreset.type`               | Node affinity preset type. Ignored if `controller.affinity` is set. Allowed values: `soft` or `hard` | `""`                |
| `controller.nodeAffinityPreset.key`                | Node label key to match. Ignored if `controller.affinity` is set                                     | `""`                |
| `controller.nodeAffinityPreset.values`             | Node label values to match. Ignored if `controller.affinity` is set                                  | `[]`                |
| `controller.affinity`                              | Affinity for controller pods assignment                                                              | `{}`                |
| `controller.nodeSelector`                          | Node labels for controller pods assignment                                                           | `{}`                |
| `controller.tolerations`                           | Tolerations for controller pods assignment                                                           | `[]`                |
| `controller.updateStrategy.type`                   | controller statefulset strategy type                                                                 | `RollingUpdate`     |
| `controller.priorityClassName`                     | controller pods' priorityClassName                                                                   | `""`                |
| `controller.schedulerName`                         | Name of the k8s scheduler (other than default) for controller pods                                   | `""`                |
| `controller.lifecycleHooks`                        | for the controller container(s) to automate configuration before or after startup                    | `{}`                |
| `controller.extraEnvVars`                          | Array with extra environment variables to add to controller nodes                                    | `[]`                |
| `controller.extraEnvVarsCM`                        | Name of existing ConfigMap containing extra env vars for controller nodes                            | `{}`                |
| `controller.extraEnvVarsSecret`                    | Name of existing Secret containing extra env vars for controller nodes                               | `{}`                |
| `controller.extraVolumes`                          | Optionally specify extra list of additional volumes for the controller pod(s)                        | `[]`                |
| `controller.extraVolumeMounts`                     | Optionally specify extra list of additional volumeMounts for the controller container(s)             | `[]`                |
| `controller.sidecars`                              | Add additional sidecar containers to the controller pod(s)                                           | `{}`                |
| `controller.initContainers`                        | Add additional init containers to the controller pod(s)                                              | `{}`                |


### Controller RBAC Parameters

| Name                                          | Description                                                 | Value  |
| --------------------------------------------- | ----------------------------------------------------------- | ------ |
| `controller.rbac.create`                      | Specifies whether RBAC resources should be created          | `true` |
| `controller.rbac.createAggregateClusterRoles` | create clusterrole to binding view, edit, admin clusterrole | `true` |
| `controller.serviceAccount.create`            | Specifies whether a ServiceAccount should be created        | `true` |
| `controller.serviceAccount.name`              | The name of the ServiceAccount to use.                      | `""`   |


### Controller Webhook Parameters

| Name                                                  | Description                                                                      | Value       |
| ----------------------------------------------------- | -------------------------------------------------------------------------------- | ----------- |
| `controller.webhook.enabled`                          | Specifies whether the webhook should be enabled                                  | `true`      |
| `controller.webhook.useCertManager`                   | using cert-manager to generate a  certificate                                    | `false`     |
| `controller.webhook.secretName`                       | tls secret name for webhook                                                      | `""`        |
| `controller.webhook.service.type`                     | agent service type                                                               | `ClusterIP` |
| `controller.webhook.service.ports.http`               | webhook service HTTP port                                                        | `443`       |
| `controller.webhook.service.nodePorts.http`           | Node port for HTTP                                                               | `0`         |
| `controller.webhook.service.clusterIP`                | agent service Cluster IP                                                         | `""`        |
| `controller.webhook.service.loadBalancerIP`           | agent service Load Balancer IP                                                   | `""`        |
| `controller.webhook.service.loadBalancerSourceRanges` | agent service Load Balancer sources                                              | `[]`        |
| `controller.webhook.service.externalTrafficPolicy`    | agent service external traffic policy                                            | `Cluster`   |
| `controller.webhook.service.annotations`              | Additional custom annotations for agent service                                  | `{}`        |
| `controller.webhook.service.extraPorts`               | Extra ports to expose in agent service (normally used with the `sidecars` value) | `[]`        |


### Controller Metrics parameters

| Name                                                  | Description                                                                 | Value                    |
| ----------------------------------------------------- | --------------------------------------------------------------------------- | ------------------------ |
| `controller.metrics.enabled`                          | Create a service for accessing the metrics endpoint                         | `false`                  |
| `controller.metrics.service.type`                     | controller metrics service type                                             | `ClusterIP`              |
| `controller.metrics.service.port`                     | controller metrics service HTTP port                                        | `9100`                   |
| `controller.metrics.service.nodePort`                 | Node port for HTTP                                                          | `""`                     |
| `controller.metrics.service.clusterIP`                | controller metrics service Cluster IP                                       | `""`                     |
| `controller.metrics.service.extraPorts`               | Extra ports to expose (normally used with the `sidecar` value)              | `[]`                     |
| `controller.metrics.service.loadBalancerIP`           | controller metrics service Load Balancer IP                                 | `""`                     |
| `controller.metrics.service.loadBalancerSourceRanges` | controller metrics service Load Balancer sources                            | `[]`                     |
| `controller.metrics.service.externalTrafficPolicy`    | controller metrics service external traffic policy                          | `Cluster`                |
| `controller.metrics.service.annotations`              | Additional custom annotations for controller metrics service                | `{}`                     |
| `controller.metrics.serviceMonitor.enabled`           | Specify if a servicemonitor will be deployed for prometheus-operator        | `true`                   |
| `controller.metrics.serviceMonitor.jobLabel`          | Specify the jobLabel to use for the prometheus-operator                     | `app.kubernetes.io/name` |
| `controller.metrics.serviceMonitor.honorLabels`       | Honor metrics labels                                                        | `false`                  |
| `controller.metrics.serviceMonitor.selector`          | Prometheus instance selector labels                                         | `{}`                     |
| `controller.metrics.serviceMonitor.scrapeTimeout`     | Timeout after which the scrape is ended                                     | `""`                     |
| `controller.metrics.serviceMonitor.interval`          | Scrape interval. If not set, the Prometheus default scrape interval is used | `""`                     |
| `controller.metrics.serviceMonitor.additionalLabels`  | Used to pass Labels that are required by the installed Prometheus Operator  | `{}`                     |
| `controller.metrics.serviceMonitor.metricRelabelings` | Specify additional relabeling of metrics                                    | `[]`                     |
| `controller.metrics.serviceMonitor.relabelings`       | Specify general relabeling                                                  | `[]`                     |


### Traffic Exposure Parameters

| Name                  | Description                                                                                                                      | Value                    |
| --------------------- | -------------------------------------------------------------------------------------------------------------------------------- | ------------------------ |
| `ingress.enabled`     | Enable ingress record generation for agent                                                                                       | `false`                  |
| `ingress.pathType`    | Ingress path type                                                                                                                | `ImplementationSpecific` |
| `ingress.apiVersion`  | Force Ingress API version (automatically detected if not set)                                                                    | `""`                     |
| `ingress.hostname`    | Default host for the ingress record                                                                                              | `kubegems-local.local`   |
| `ingress.path`        | Default path for the ingress record                                                                                              | `/`                      |
| `ingress.annotations` | Additional annotations for the Ingress resource. To enable certificate autogeneration, place here your cert-manager annotations. | `{}`                     |
| `ingress.tls`         | Enable TLS configuration for the host defined at `ingress.hostname` parameter                                                    | `false`                  |
| `ingress.selfSigned`  | Create a TLS secret for this ingress record using self-signed certificates generated by Helm                                     | `false`                  |
| `ingress.extraHosts`  | An array with additional hostname(s) to be covered with the ingress record                                                       | `[]`                     |
| `ingress.extraPaths`  | An array with additional arbitrary paths that may need to be added to the ingress under the main host                            | `[]`                     |
| `ingress.extraTls`    | TLS configuration for additional hostname(s) to be covered with this ingress record                                              | `[]`                     |
| `ingress.secrets`     | Custom TLS certificates as secrets                                                                                               | `[]`                     |


> NOTE: Once this chart is deployed, it is not possible to change the application's access credentials, such as usernames or passwords, using Helm. To change these application credentials after deployment, delete any persistent volumes (PVs) used by the chart and re-deploy it, or use the application's built-in administrative tools if available.

Alternatively, a YAML file that specifies the values for the above parameters can be provided while installing the chart. For example,

```console
helm install my-release -f values.yaml kubegems-local
```

> **Tip**: You can use the default [values.yaml](values.yaml)

## Configuration and installation details

### Additional environment variables

In case you want to add extra environment variables (useful for advanced operations like custom init scripts), you can use the `extraEnvVars` property.

```yaml
agent:
  extraEnvVars:
    - name: LOG_LEVEL
      value: error
```

Alternatively, you can use a ConfigMap or a Secret with the environment variables. To do so, use the `extraEnvVarsCM` or the `extraEnvVarsSecret` values.

### Sidecars

If additional containers are needed in the same pod as kubegems-local (such as additional metrics or logging exporters), they can be defined using the `sidecars` parameter. If these sidecars export extra ports, extra port definitions can be added using the `service.extraPorts` parameter.

## License

Copyright &copy; 2022 KubeGems

Licensed under the Apache License, Version 2.0 (the "License");
you may not use this file except in compliance with the License.
You may obtain a copy of the License at

    http://www.apache.org/licenses/LICENSE-2.0

Unless required by applicable law or agreed to in writing, software
distributed under the License is distributed on an "AS IS" BASIS,
WITHOUT WARRANTIES OR CONDITIONS OF ANY KIND, either express or implied.
See the License for the specific language governing permissions and
limitations under the License.<|MERGE_RESOLUTION|>--- conflicted
+++ resolved
@@ -196,13 +196,8 @@
 | `kubectl.podSecurityContext.fsGroup`             | Set kubectl pod's Security Context fsGroup                                                        | `1001`                                     |
 | `kubectl.containerSecurityContext.enabled`       | Enabled kubectl containers' Security Context                                                      | `false`                                    |
 | `kubectl.containerSecurityContext.runAsUser`     | Set kubectl containers' Security Context runAsUser                                                | `1001`                                     |
-<<<<<<< HEAD
-| `kubectl.containerSecurityContext.runAsNonRoot`  | Set kubectl containers' Security Context runAsNonRoot                                             | `true`                                     |
-| `kubectl.existingConfigmap`                      | The name of an existing ConfigMap with your custom configuration for kubectl                      | `""`                                       |
-=======
 | `kubectl.containerSecurityContext.runAsNonRoot`  | Set kubectl containers' Security Context runAsNonRoot                                             | `false`                                    |
 | `kubectl.existingConfigmap`                      | The name of an existing ConfigMap with your custom configuration for kubectl                      | `nil`                                      |
->>>>>>> 7e766180
 | `kubectl.command`                                | Override default container command (useful when using custom images)                              | `[]`                                       |
 | `kubectl.args`                                   | Override default container args (useful when using custom images)                                 | `[]`                                       |
 | `kubectl.hostAliases`                            | kubectl pods host aliases                                                                         | `[]`                                       |
