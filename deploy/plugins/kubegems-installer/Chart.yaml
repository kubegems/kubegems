apiVersion: v2
appVersion: v1.22.0
dependencies:
  - name: common
    repository: https://charts.bitnami.com/bitnami
    tags:
      - bitnami-common
    version: 1.14.1
description: KubeGems installer/plugins operator.
home: kubegems.io
keywords:
  - kubegems
maintainers:
  - email: support@kubegems.io
    name: KubeGems
name: kubegems-installer
sources:
  - https://kubegems.io
<<<<<<< HEAD
annotations:
  plugins.kubegems.io/is-plugin: "true"
  plugins.kubegems.io/category: core/KubeGems
  plugins.kubegems.io/install-namespace: "kubegems-installer"
version: 0.0.0
=======
version: v1.22.0
>>>>>>> 7e766180
<|MERGE_RESOLUTION|>--- conflicted
+++ resolved
@@ -1,5 +1,5 @@
 apiVersion: v2
-appVersion: v1.22.0
+appVersion: 0.0.0
 dependencies:
   - name: common
     repository: https://charts.bitnami.com/bitnami
@@ -16,12 +16,8 @@
 name: kubegems-installer
 sources:
   - https://kubegems.io
-<<<<<<< HEAD
 annotations:
   plugins.kubegems.io/is-plugin: "true"
   plugins.kubegems.io/category: core/KubeGems
   plugins.kubegems.io/install-namespace: "kubegems-installer"
-version: 0.0.0
-=======
-version: v1.22.0
->>>>>>> 7e766180
+version: 0.0.0