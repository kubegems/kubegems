--- conflicted
+++ resolved
@@ -1,15 +1,7 @@
-<<<<<<< HEAD
-FROM alpine
-COPY bin/ /app/
-COPY deploy/*.yaml /app/plugins/
-COPY config/promql_tpl.yaml /app/config/
-COPY config/dashboards/ /app/config/dashboards/
-=======
 FROM --platform=${BUILDPLATFORM} alpine
 # TARGETOS TARGETARCH already set by '--platform'
 COPY bin /app
 ARG TARGETOS TARGETARCH 
 RUN ln -sf /app/kubegems-${TARGETOS}-${TARGETARCH} /app/kubegems
->>>>>>> da25b8e1
 WORKDIR /app
 ENTRYPOINT ["/app/kubegems"]