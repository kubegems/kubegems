--- conflicted
+++ resolved
@@ -23,18 +23,10 @@
 
 // Cluster 集群表
 type Cluster struct {
-<<<<<<< HEAD
-	ID          uint   `gorm:"primarykey"`
-	ClusterName string `gorm:"type:varchar(50);uniqueIndex" binding:"required"`
-	// APIServer地址 根据kubeconfig添加后，自动填充
-	APIServer  string         `gorm:"type:varchar(250);uniqueIndex"`
-	KubeConfig datatypes.JSON `binding:"required"`
-=======
 	ID          uint           `gorm:"primarykey"`
 	ClusterName string         `gorm:"type:varchar(50);uniqueIndex" binding:"required,fqdn_item"`
 	APIServer   string         `gorm:"type:varchar(250);uniqueIndex"` // APIServer地址 根据kubeconfig添加后，自动填充
 	KubeConfig  datatypes.JSON `binding:"required"`
->>>>>>> da25b8e1
 	// Vendor 集群提供商(gke tke ack selfhosted)
 	Vendor string `gorm:"type:varchar(50);default:selfhosted" binding:"required,oneof=selfhosted gke ack tke"`
 	// ImageRepo 安装kubegems核心组件时使用的镜像仓库
